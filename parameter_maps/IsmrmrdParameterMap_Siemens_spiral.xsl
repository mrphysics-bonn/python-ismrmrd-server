--- conflicted
+++ resolved
@@ -1,837 +1,833 @@
-<?xml version="1.0" encoding="ISO-8859-1"?>
-
-<xsl:stylesheet version="1.0"
-    xmlns:xsl="http://www.w3.org/1999/XSL/Transform">
-
-    <xsl:output method="xml" indent="yes"/>
-
-    <xsl:variable name="phaseOversampling">
-        <xsl:choose>
-            <xsl:when test="not(siemens/IRIS/DERIVED/phaseOversampling)">0</xsl:when>
-            <xsl:otherwise>
-                <xsl:value-of select="siemens/IRIS/DERIVED/phaseOversampling"/>
-            </xsl:otherwise>
-        </xsl:choose>
-    </xsl:variable>
-
-    <xsl:variable name="sliceOversampling">
-        <xsl:choose>
-            <xsl:when test="not(siemens/MEAS/sKSpace/dSliceOversamplingForDialog)">0</xsl:when>
-            <xsl:otherwise>
-                <xsl:value-of select="siemens/MEAS/sKSpace/dSliceOversamplingForDialog"/>
-            </xsl:otherwise>
-        </xsl:choose>
-    </xsl:variable>
-
-    <xsl:variable name="partialFourierPhase">
-        <xsl:choose>
-            <xsl:when test="siemens/MEAS/sKSpace/ucPhasePartialFourier = 1">0.5</xsl:when>
-            <xsl:when test="siemens/MEAS/sKSpace/ucPhasePartialFourier = 2">0.75</xsl:when>
-            <xsl:when test="siemens/MEAS/sKSpace/ucPhasePartialFourier = 4">0.875</xsl:when>
-            <xsl:otherwise>1.0</xsl:otherwise>
-        </xsl:choose>
-    </xsl:variable>
-
-    <xsl:variable name="numberOfContrasts">
-        <xsl:value-of select="siemens/MEAS/lContrasts"/>
-    </xsl:variable>
-
-    <xsl:variable name="studyID">
-        <xsl:value-of select="substring(siemens/IRIS/RECOMPOSE/StudyLOID, 6)"/>
-    </xsl:variable>
-
-    <xsl:variable name="patientID">
-        <xsl:value-of select="substring(siemens/IRIS/RECOMPOSE/PatientLOID, 6)"/>
-    </xsl:variable>
-
-    <xsl:variable name="strSeperator">_</xsl:variable>
-
-    <xsl:template match="/">
-        <ismrmrdHeader xsi:schemaLocation="http://www.ismrm.org/ISMRMRD ismrmrd.xsd"
-                xmlns="http://www.ismrm.org/ISMRMRD"
-                xmlns:xsi="http://www.w3.org/2001/XMLSchema-instance"
-                xmlns:xs="http://www.w3.org/2001/XMLSchema">
-
-            <!--
-            <subjectInformation>
-                <patientName>
-                    <xsl:value-of select="siemens/DICOM/tPatientName"/>
-                </patientName>
-                <xsl:if test="siemens/YAPS/flUsedPatientWeight > 0">
-                    <patientWeight_kg>
-                        <xsl:value-of select="siemens/YAPS/flUsedPatientWeight"/>
-                    </patientWeight_kg>
-                </xsl:if>
-                <patientID>
-                    <xsl:value-of select="siemens/IRIS/RECOMPOSE/PatientID"/>
-                </patientID>
-                <patientGender>
-                    <xsl:choose>
-                        <xsl:when test="siemens/DICOM/lPatientSex = 1">F</xsl:when>
-                        <xsl:when test="siemens/DICOM/lPatientSex = 2">M</xsl:when>
-                        <xsl:otherwise>O</xsl:otherwise>
-                    </xsl:choose>
-                </patientGender>
-            </subjectInformation>
-
-            <studyInformation>
-            <studyInstanceUID>
-                    <xsl:value-of select="$studyID" />
-                </studyInstanceUID>
-
-            </studyInformation>
-            -->
-
-            <measurementInformation>
-                <measurementID>
-                    <xsl:value-of select="concat(string(siemens/DICOM/DeviceSerialNumber), $strSeperator, $patientID, $strSeperator, $studyID, $strSeperator, string(siemens/HEADER/MeasUID))"/>
-                </measurementID>
-                <patientPosition>
-                    <xsl:value-of select="siemens/YAPS/tPatientPosition"/>
-                </patientPosition>
-                <protocolName>
-                    <xsl:value-of select="siemens/MEAS/tProtocolName"/>
-                </protocolName>
-
-                <xsl:if test="siemens/YAPS/ReconMeasDependencies/RFMap > 0">
-                    <measurementDependency>
-                        <dependencyType>RFMap</dependencyType>
-                        <measurementID>
-                            <xsl:value-of select="siemens/YAPS/ReconMeasDependencies/RFMap"/>
-                        </measurementID>
-                    </measurementDependency>
-                </xsl:if>
-
-                <xsl:if test="siemens/YAPS/ReconMeasDependencies/SenMap > 0">
-                    <measurementDependency>
-                        <dependencyType>SenMap</dependencyType>
-                        <measurementID>
-                            <xsl:value-of select="siemens/YAPS/ReconMeasDependencies/SenMap"/>
-                        </measurementID>
-                    </measurementDependency>
-                </xsl:if>
-
-                <xsl:if test="siemens/YAPS/ReconMeasDependencies/Noise > 0">
-                    <measurementDependency>
-                        <dependencyType>Noise</dependencyType>
-                        <measurementID>
-                            <xsl:value-of select="siemens/YAPS/ReconMeasDependencies/Noise"/>
-                        </measurementID>
-                    </measurementDependency>
-                </xsl:if>
-
-                <frameOfReferenceUID>
-                    <xsl:value-of select="siemens/YAPS/tFrameOfReference" />
-                </frameOfReferenceUID>
-
-            </measurementInformation>
-
-            <acquisitionSystemInformation>
-                <systemVendor>
-                    <xsl:value-of select="siemens/DICOM/Manufacturer"/>
-                </systemVendor>
-                <systemModel>
-                    <xsl:value-of select="siemens/DICOM/ManufacturersModelName"/>
-                </systemModel>
-                <systemFieldStrength_T>
-                    <xsl:value-of select="siemens/YAPS/flMagneticFieldStrength"/>
-                </systemFieldStrength_T>
-                <relativeReceiverNoiseBandwidth>0.793</relativeReceiverNoiseBandwidth>
-                <receiverChannels>
-                    <xsl:value-of select="siemens/YAPS/iMaxNoOfRxChannels" />
-                </receiverChannels>
-		
-		<!-- Coil Labels -->
-		<xsl:choose>
-                  <!-- VD line with dual density -->
-                  <xsl:when test="siemens/MEAS/asCoilSelectMeas/ADC/lADCChannelConnected">
-                    <xsl:variable name="NumberOfSelectedCoils">
-                        <xsl:value-of select="count(siemens/MEAS/asCoilSelectMeas/Select/lElementSelected[text() = '1'])" />
-                    </xsl:variable>
-                    <xsl:for-each select="siemens/MEAS/asCoilSelectMeas/ADC/lADCChannelConnected[position() >= 1  and not(position() > $NumberOfSelectedCoils)]">
-                      <xsl:sort data-type="number" select="." />
-                      <xsl:variable name="CurADC" select="."/>
-                      <xsl:variable name="CurADCIndex" select="position()" />
-                      <xsl:for-each select="../lADCChannelConnected[position() >= 1  and not(position() > $NumberOfSelectedCoils)]">
-                        <xsl:if test="$CurADC = .">
-                            <xsl:variable name="CurCoil" select="position()"/>
-			    <coilLabel>
-			      <coilNumber><xsl:value-of select="$CurADCIndex -1"/></coilNumber>
-			      <coilName><xsl:value-of select="../../ID/tCoilID[$CurCoil]"/>:<xsl:value-of select="../../Elem/tElement[$CurCoil]"/></coilName>
-			    </coilLabel>
-                        </xsl:if>
-                      </xsl:for-each>
-                    </xsl:for-each>
-                  </xsl:when>
-                  <xsl:otherwise> <!-- This is probably VB -->
-                    <xsl:for-each select="siemens/MEAS/asCoilSelectMeas/ID/tCoilID">
-                      <xsl:variable name="CurCoil" select="position()"/>
-		      <coilLabel>
-			<coilNumber><xsl:value-of select="$CurCoil -1"/></coilNumber>
-			<coilName><xsl:value-of select="."/>:<xsl:value-of select="../../Elem/tElement[$CurCoil]"/></coilName>
-		      </coilLabel>
-                    </xsl:for-each>
-                  </xsl:otherwise>
-                </xsl:choose>
-
-                <institutionName>
-                    <xsl:value-of select="siemens/DICOM/InstitutionName" />
-                </institutionName>
-            </acquisitionSystemInformation>
-
-            <experimentalConditions>
-                <H1resonanceFrequency_Hz>
-                    <xsl:value-of select="siemens/DICOM/lFrequency"/>
-                </H1resonanceFrequency_Hz>
-            </experimentalConditions>
-            <encoding>
-                <trajectory>
-                    <xsl:choose>
-                        <xsl:when test="siemens/MEAS/sKSpace/ucTrajectory = 1">cartesian</xsl:when>
-                        <xsl:when test="siemens/MEAS/sKSpace/ucTrajectory = 2">radial</xsl:when>
-                        <xsl:when test="siemens/MEAS/sKSpace/ucTrajectory = 4">spiral</xsl:when>
-                        <xsl:when test="siemens/MEAS/sKSpace/ucTrajectory = 8">propellor</xsl:when>
-                        <xsl:otherwise>other</xsl:otherwise>
-                    </xsl:choose>
-                </trajectory>
-
-                <xsl:if test="siemens/MEAS/sKSpace/ucTrajectory = 4">
-                    <trajectoryDescription>
-                        <!-- <identifier>HargreavesVDS2000</identifier> -->
-                        <identifier>EhsesSpiral2020</identifier>
-                        <userParameterLong>
-                            <name>interleaves</name>
-                            <value>
-                                <xsl:value-of select="siemens/MEAS/sKSpace/lRadialViews" />
-                            </value>
-                        </userParameterLong>
-                        <userParameterLong>
-                            <!-- <name>fov_coefficients</name>
-                            <value>1</value> -->
-                            <name>spiralType</name>
-                            <value>
-                                <xsl:value-of select="siemens/MEAS/aulServicePara[1]" />
-                            </value>
-                        </userParameterLong>
-                        <userParameterLong>
-                            <name>flipPerFrame</name>
-                            <value>
-                                <xsl:value-of select="siemens/MEAS/aulServicePara[2]" />
-                            </value>
-                        </userParameterLong>
-                        <userParameterLong>
-                            <name>dephRampUp</name>
-                            <value>
-                                <xsl:value-of select="siemens/MEAS/aulServicePara[3]" />
-                            </value>
-                        </userParameterLong>
-                        <userParameterLong>
-                            <name>dephFlatTop</name>
-                            <value>
-                                <xsl:value-of select="siemens/MEAS/aulServicePara[4]" />
-                            </value>
-                        </userParameterLong>
-                        <userParameterLong>
-                            <name>fSpiralOS_reinterpret_cast_to_int32</name>
-                            <value>
-                                <xsl:value-of select="siemens/MEAS/aulServicePara[5]" />
-                            </value>
-                        </userParameterLong>
-                        <!-- <userParameterLong>
-                            <name>SamplingTime_ns</name>
-                            <value>
-                                <xsl:value-of select="siemens/MEAS/sWipMemBlock/alFree[57]" />
-                            </value>
-                        </userParameterLong> -->
-                        <userParameterDouble>
-                            <!-- <name>MaxGradient_G_per_cm</name>
-                            <value>
-                                <xsl:value-of select="siemens/MEAS/sWipMemBlock/adFree[7]" />
-                            </value> -->
-                            <name>MaxGradient_mT_per_m</name>
-                            <value>
-                                <xsl:value-of select="siemens/YAPS/flGradAmplGr" />
-                            </value>
-                        </userParameterDouble>
-                        <userParameterDouble>
-                            <!-- <name>MaxSlewRate_G_per_cm_per_s</name>
-                            <value>
-                                <xsl:value-of select="siemens/MEAS/sWipMemBlock/adFree[8]" />
-                            </value> -->
-                            <name>MaxRiseTime_mT_per_m_per_ms</name>
-                            <value>
-                                <xsl:value-of select="siemens/YAPS/flGradAmplGp" />
-                            </value>
-                        </userParameterDouble>
-                        <userParameterDouble>
-                            <name>dwellTime_us</name>
-                            <value>
-                                <xsl:value-of select="siemens/MEAS/sRXSPEC/alDwellTime div 1000.0"/>
-                            </value>
-                        </userParameterDouble>
-                        <!-- <userParameterDouble>
-                            <name>FOVCoeff_1_cm</name>
-                            <value>
-                                <xsl:value-of select="siemens/MEAS/sWipMemBlock/adFree[10]" />
-                            </value>
-                        </userParameterDouble>
-                        <userParameterDouble>
-                            <name>krmax_per_cm</name>
-                            <value>
-                                <xsl:value-of select="siemens/MEAS/sWipMemBlock/adFree[9]" />
-                            </value>
-                        </userParameterDouble> -->
-                        <!-- <comment>Using spiral design by Brian Hargreaves (http://mrsrl.stanford.edu/~brian/vdspiral/)</comment> -->
-                        <comment>Using spiral design by Philipp Ehses; based on code by Miki Lustig and Brian Hargreaves</comment>
-                    </trajectoryDescription>
-                </xsl:if>
-
-                <xsl:if test="siemens/YAPS/alRegridRampupTime > 0">
-                    <xsl:if test="siemens/YAPS/alRegridRampdownTime > 0">
-                        <trajectoryDescription>
-                            <identifier>ConventionalEPI</identifier>
-                            <userParameterLong>
-                                <name>etl</name>
-                                <value>
-                                    <xsl:value-of select="siemens/MEAS/sFastImaging/lEPIFactor"/>
-                                </value>
-                            </userParameterLong>
-                            <userParameterLong>
-                                <name>numberOfNavigators</name>
-                                <value>3</value>
-                            </userParameterLong>
-                            <userParameterLong>
-                                <name>rampUpTime</name>
-                                <value>
-                                    <xsl:value-of select="siemens/YAPS/alRegridRampupTime"/>
-                                </value>
-                            </userParameterLong>
-                            <userParameterLong>
-                                <name>rampDownTime</name>
-                                <value>
-                                    <xsl:value-of select="siemens/YAPS/alRegridRampdownTime"/>
-                                </value>
-                            </userParameterLong>
-                            <userParameterLong>
-                                <name>flatTopTime</name>
-                                <value>
-                                    <xsl:value-of select="siemens/YAPS/alRegridFlattopTime"/>
-                                </value>
-                            </userParameterLong>
-                            <userParameterLong>
-                                <name>echoSpacing</name>
-                                <value>
-                                    <xsl:value-of select="siemens/YAPS/lEchoSpacing"/>
-                                </value>
-                            </userParameterLong>
-                            <userParameterLong>
-                                <name>acqDelayTime</name>
-                                <value>
-                                    <xsl:value-of select="siemens/YAPS/alRegridDelaySamplesTime"/>
-                                </value>
-                            </userParameterLong>
-                            <userParameterLong>
-                                <name>numSamples</name>
-                                <value>
-                                    <xsl:value-of select="siemens/YAPS/alRegridDestSamples"/>
-                                </value>
-                            </userParameterLong>
-                            <userParameterDouble>
-                                <name>dwellTime</name>
-                                <value>
-                                    <xsl:value-of select="siemens/MEAS/sRXSPEC/alDwellTime div 1000.0"/>
-                                </value>
-                            </userParameterDouble>
-                            <comment>Conventional 2D EPI sequence</comment>
-                        </trajectoryDescription>
-                    </xsl:if>
-                </xsl:if>
-
-                <encodedSpace>
-                    <matrixSize>
-
-                        <xsl:choose>
-                            <xsl:when test="siemens/MEAS/sKSpace/ucTrajectory = 1">
-                                <x>
-                                    <xsl:value-of select="siemens/YAPS/iNoOfFourierColumns"/>
-                                </x>
-                            </xsl:when>
-                            <xsl:otherwise>
-                                <x>
-                                    <xsl:value-of select="siemens/IRIS/DERIVED/imageColumns"/>
-                                </x>
-                            </xsl:otherwise>
-                        </xsl:choose>
-
-                        <xsl:choose>
-                            <xsl:when test="siemens/MEAS/sKSpace/uc2DInterpolation" >
-                                <xsl:choose>
-                                    <xsl:when test="siemens/MEAS/sKSpace/uc2DInterpolation = 1">
-                                        <y>
-                                            <xsl:value-of select="floor(siemens/YAPS/iPEFTLength div 2)"/>
-                                        </y>
-                                    </xsl:when>
-                                    <xsl:otherwise>
-                                        <y>
-                                            <xsl:value-of select="siemens/YAPS/iPEFTLength"/>
-                                        </y>
-                                    </xsl:otherwise>
-                                </xsl:choose>
-                            </xsl:when>
-                            <xsl:otherwise>
-                                <y>
-                                    <xsl:value-of select="siemens/YAPS/iPEFTLength"/>
-                                </y>
-                            </xsl:otherwise>
-                        </xsl:choose>
-
-                        <xsl:choose>
-                            <xsl:when test="not(siemens/YAPS/iNoOfFourierPartitions) or (siemens/YAPS/i3DFTLength = 1)">
-                                <z>1</z>
-                            </xsl:when>
-                            <xsl:otherwise>
-                                <z>
-                                    <xsl:value-of select="siemens/YAPS/i3DFTLength"/>
-                                </z>
-                            </xsl:otherwise>
-                        </xsl:choose>
-                    </matrixSize>
-
-                    <fieldOfView_mm>
-                        <xsl:choose>
-                            <xsl:when test="siemens/MEAS/sKSpace/ucTrajectory = 1">
-                                <x>
-                                    <xsl:value-of select="siemens/MEAS/sSliceArray/asSlice/s0/dReadoutFOV * siemens/YAPS/flReadoutOSFactor"/>
-                                </x>
-                            </xsl:when>
-                            <xsl:otherwise>
-                                <x>
-                                    <xsl:value-of select="siemens/MEAS/sSliceArray/asSlice/s0/dReadoutFOV"/>
-                                </x>
-                            </xsl:otherwise>
-                        </xsl:choose>
-                        <y>
-                            <xsl:value-of select="siemens/MEAS/sSliceArray/asSlice/s0/dPhaseFOV * (1+$phaseOversampling)"/>
-                        </y>
-                        <z>
-                            <xsl:value-of select="siemens/MEAS/sSliceArray/asSlice/s0/dThickness * (1+$sliceOversampling)"/>
-                        </z>
-                    </fieldOfView_mm>
-                </encodedSpace>
-                <reconSpace>
-                    <matrixSize>
-                        <x>
-                            <xsl:value-of select="siemens/IRIS/DERIVED/imageColumns"/>
-                        </x>
-                        <y>
-                            <xsl:value-of select="siemens/IRIS/DERIVED/imageLines"/>
-                        </y>
-                        <xsl:choose>
-                            <xsl:when test="siemens/YAPS/i3DFTLength = 1">
-                                <z>1</z>
-                            </xsl:when>
-                            <xsl:otherwise>
-                                <z>
-                                    <xsl:value-of select="siemens/MEAS/sKSpace/lImagesPerSlab"/>
-                                </z>
-                            </xsl:otherwise>
-                        </xsl:choose>
-                    </matrixSize>
-                    <fieldOfView_mm>
-                        <x>
-                            <xsl:value-of select="siemens/MEAS/sSliceArray/asSlice/s0/dReadoutFOV"/>
-                        </x>
-                        <y>
-                            <xsl:value-of select="siemens/MEAS/sSliceArray/asSlice/s0/dPhaseFOV"/>
-                        </y>
-                        <z>
-                            <xsl:value-of select="siemens/MEAS/sSliceArray/asSlice/s0/dThickness"/>
-                        </z>
-                    </fieldOfView_mm>
-                </reconSpace>
-                <encodingLimits>
-                    <kspace_encoding_step_1>
-                        <minimum>0</minimum>
-                        <maximum>
-                            <xsl:value-of select="siemens/YAPS/iNoOfFourierLines - 1"/>
-                        </maximum>
-                        <center>
-                            <xsl:value-of select="floor(siemens/MEAS/sKSpace/lPhaseEncodingLines div 2)"/>
-                        </center>
-                    </kspace_encoding_step_1>
-                    <kspace_encoding_step_2>
-                        <minimum>0</minimum>
-                        <xsl:choose>
-                            <xsl:when test="not(siemens/YAPS/iNoOfFourierPartitions) or (siemens/YAPS/i3DFTLength = 1)">
-                                <maximum>0</maximum>
-                                <center>0</center>
-                            </xsl:when>
-                            <xsl:otherwise>
-                                <maximum>
-                                    <xsl:value-of select="siemens/YAPS/iNoOfFourierPartitions - 1"/>
-                                </maximum>
-                                <xsl:choose>
-                                    <xsl:when test="siemens/MEAS/sKSpace/ucTrajectory = 1">
-                                        <xsl:choose>
-                                            <xsl:when test="siemens/MEAS/sPat/lAccelFact3D">
-                                                <xsl:choose>
-                                                    <xsl:when test="not(siemens/MEAS/sPat/lAccelFact3D) > 1">
-                                                        <center>
-                                                            <xsl:value-of select="floor(siemens/MEAS/sKSpace/lPartitions div 2) - (siemens/YAPS/lPartitions - siemens/YAPS/iNoOfFourierPartitions)"/>
-                                                        </center>
-                                                    </xsl:when>
-                                                    <xsl:otherwise>
-                                                        <xsl:choose>
-                                                            <xsl:when test="(siemens/MEAS/sKSpace/lPartitions - siemens/YAPS/iNoOfFourierPartitions) > siemens/MEAS/sPat/lAccelFact3D">
-                                                                <center>
-                                                                    <xsl:value-of select="floor(siemens/MEAS/sKSpace/lPartitions div 2) - (siemens/MEAS/sKSpace/lPartitions - siemens/YAPS/iNoOfFourierPartitions)"/>
-                                                                </center>
-                                                            </xsl:when>
-                                                            <xsl:otherwise>
-                                                                <center>
-                                                                    <xsl:value-of select="floor(siemens/MEAS/sKSpace/lPartitions div 2)"/>
-                                                                </center>
-                                                            </xsl:otherwise>
-                                                        </xsl:choose>
-                                                    </xsl:otherwise>
-                                                </xsl:choose>
-                                            </xsl:when>
-                                            <xsl:otherwise>
-                                                <center>
-                                                    <xsl:value-of select="floor(siemens/MEAS/sKSpace/lPartitions div 2) - (siemens/MEAS/sKSpace/lPartitions - siemens/YAPS/iNoOfFourierPartitions)"/>
-                                                </center>
-                                            </xsl:otherwise>
-                                        </xsl:choose>
-                                    </xsl:when>
-                                    <xsl:otherwise>
-                                        <center>0</center>
-                                    </xsl:otherwise>
-                                </xsl:choose>
-                            </xsl:otherwise>
-                        </xsl:choose>
-                    </kspace_encoding_step_2>
-                    <slice>
-                        <minimum>0</minimum>
-                        <maximum>
-                            <xsl:value-of select="siemens/MEAS/sSliceArray/lSize - 1"/>
-                        </maximum>
-                        <center>0</center>
-                    </slice>
-                    <set>
-                        <minimum>0</minimum>
-                        <maximum>
-                            <xsl:choose>
-                                <xsl:when test="siemens/YAPS/iNSet">
-                                    <xsl:value-of select="siemens/YAPS/iNSet - 1"/>
-                                </xsl:when>
-                                <xsl:otherwise>0</xsl:otherwise>
-                            </xsl:choose>
-                        </maximum>
-                        <center>0</center>
-                    </set>
-                    <phase>
-                        <minimum>0</minimum>
-                        <maximum>
-                            <xsl:choose>
-                                <xsl:when test="siemens/MEAS/sPhysioImaging/lPhases">
-                                    <xsl:value-of select="siemens/MEAS/sPhysioImaging/lPhases - 1"/>
-                                </xsl:when>
-                                <xsl:otherwise>0</xsl:otherwise>
-                            </xsl:choose>
-                        </maximum>
-                        <center>0</center>
-                    </phase>
-                    <repetition>
-                        <minimum>0</minimum>
-                        <maximum>
-                            <xsl:choose>
-                                <xsl:when test="siemens/MEAS/lRepetitions">
-                                    <xsl:value-of select="siemens/MEAS/lRepetitions"/>
-                                </xsl:when>
-                                <xsl:otherwise>0</xsl:otherwise>
-                            </xsl:choose>
-                        </maximum>
-                        <center>0</center>
-                    </repetition>
-                    <segment>
-                        <minimum>0</minimum>
-                        <maximum>
-                            <xsl:choose>
-                                <xsl:when test="siemens/MEAS/sFastImaging/ucSegmentationMode" >
-                                    <xsl:choose>
-                                        <xsl:when test="siemens/MEAS/sFastImaging/ucSegmentationMode = 2">
-                                            <xsl:choose>
-                                                <xsl:when test="siemens/MEAS/sFastImaging/lShots">
-                                                    <xsl:value-of select="siemens/MEAS/sFastImaging/lShots - 1"/>
-                                                </xsl:when>
-                                                <xsl:otherwise>0</xsl:otherwise>
-                                            </xsl:choose>
-                                        </xsl:when>
-                                        <xsl:when test="siemens/MEAS/sFastImaging/ucSegmentationMode = 1">
-                                            <xsl:choose>
-                                                <xsl:when test="siemens/MEAS/sFastImaging/lSegments &gt; 1">
-                                                    <xsl:value-of select="ceiling((siemens/YAPS/iNoOfFourierPartitions * siemens/YAPS/iNoOfFourierLines) div siemens/MEAS/sFastImaging/lSegments)"/>
-                                                </xsl:when>
-                                                <xsl:otherwise>0</xsl:otherwise>
-                                            </xsl:choose>
-                                        </xsl:when>
-                                        <xsl:otherwise>0</xsl:otherwise>
-                                    </xsl:choose>
-                                </xsl:when>
-                                <xsl:otherwise>0</xsl:otherwise>
-                            </xsl:choose>
-                        </maximum>
-                        <center>0</center>
-                    </segment>
-                    <contrast>
-                        <minimum>0</minimum>
-                        <maximum>
-                            <xsl:choose>
-                                <xsl:when test="siemens/MEAS/lContrasts">
-                                    <xsl:value-of select="siemens/MEAS/lContrasts - 1"/>
-                                </xsl:when>
-                                <xsl:otherwise>0</xsl:otherwise>
-                            </xsl:choose>
-                        </maximum>
-                        <center>0</center>
-                    </contrast>
-                    <average>
-                        <minimum>0</minimum>
-                        <maximum>
-                            <xsl:choose>
-                                <xsl:when test="siemens/MEAS/lAverages">
-                                    <xsl:value-of select="siemens/MEAS/lAverages - 1"/>
-                                </xsl:when>
-                                <xsl:otherwise>0</xsl:otherwise>
-                            </xsl:choose>
-                        </maximum>
-                        <center>0</center>
-                    </average>
-                </encodingLimits>
-        <parallelImaging>
-          <accelerationFactor>
-                    <kspace_encoding_step_1>
-              <xsl:choose>
-            <xsl:when test="not(siemens/MEAS/sPat/lAccelFactPE)">1</xsl:when>
-            <xsl:otherwise>
-              <xsl:value-of select="(siemens/MEAS/sPat/lAccelFactPE)"/>
-            </xsl:otherwise>
-              </xsl:choose>
-                    </kspace_encoding_step_1>
-                    <kspace_encoding_step_2>
-              <xsl:choose>
-            <xsl:when test="not(siemens/MEAS/sPat/lAccelFact3D)">1</xsl:when>
-            <xsl:otherwise>
-              <xsl:value-of select="(siemens/MEAS/sPat/lAccelFact3D)"/>
-            </xsl:otherwise>
-              </xsl:choose>
-                    </kspace_encoding_step_2>
-          </accelerationFactor>
-          <calibrationMode>
-                    <xsl:choose>
-              <xsl:when test="siemens/MEAS/sPat/ucRefScanMode = 1">other</xsl:when>
-              <xsl:when test="siemens/MEAS/sPat/ucRefScanMode = 2">embedded</xsl:when>
-              <xsl:when test="siemens/MEAS/sPat/ucRefScanMode = 4">separate</xsl:when>
-              <xsl:when test="siemens/MEAS/sPat/ucRefScanMode = 8">separate</xsl:when>
-              <xsl:when test="siemens/MEAS/sPat/ucRefScanMode = 16">interleaved</xsl:when>
-              <xsl:when test="siemens/MEAS/sPat/ucRefScanMode = 32">interleaved</xsl:when>
-              <xsl:when test="siemens/MEAS/sPat/ucRefScanMode = 64">interleaved</xsl:when>
-              <xsl:otherwise>other</xsl:otherwise>
-                    </xsl:choose>
-          </calibrationMode>
-          <xsl:if test="(siemens/MEAS/sPat/ucRefScanMode = 1) or (siemens/MEAS/sPat/ucRefScanMode = 16) or (siemens/MEAS/sPat/ucRefScanMode = 32) or (siemens/MEAS/sPat/ucRefScanMode = 64)">
-                    <interleavingDimension>
-              <xsl:choose>
-            <xsl:when test="siemens/MEAS/sPat/ucRefScanMode = 16">average</xsl:when>
-            <xsl:when test="siemens/MEAS/sPat/ucRefScanMode = 32">repetition</xsl:when>
-            <xsl:when test="siemens/MEAS/sPat/ucRefScanMode = 64">phase</xsl:when>
-            <xsl:otherwise>other</xsl:otherwise>
-              </xsl:choose>
-                    </interleavingDimension>
-          </xsl:if>
-        </parallelImaging>
-            </encoding>
-
-            <sequenceParameters>
-                <xsl:for-each select="siemens/MEAS/alTR">
-                     <xsl:if test="position() = 1">
-                            <TR>
-                                <xsl:value-of select=". div 1000.0" />
-                            </TR>
-                    </xsl:if>
-                    <xsl:if test="(position() &gt; 1) and (. &gt; 0)">
-                        <TR>
-                            <xsl:value-of select=". div 1000.0" />
-                        </TR>
-                    </xsl:if>
-                </xsl:for-each>
-                <xsl:for-each select="siemens/MEAS/alTE">
-                     <xsl:if test="position() = 1">
-                            <TE>
-                                <xsl:value-of select=". div 1000.0" />
-                            </TE>
-                    </xsl:if>
-                    <xsl:if test="(position() &gt; 1) and (. &gt; 0)">
-                        <xsl:if test="position() &lt; ($numberOfContrasts + 1)">
-                            <TE>
-                                <xsl:value-of select=". div 1000.0" />
-                            </TE>
-                        </xsl:if>
-                    </xsl:if>
-                </xsl:for-each>
-                <xsl:for-each select="siemens/MEAS/alTI">
-                    <xsl:if test=". &gt; 0">
-                        <TI>
-                            <xsl:value-of select=". div 1000.0" />
-                        </TI>
-                    </xsl:if>
-                </xsl:for-each> 
-                <xsl:for-each select="siemens/DICOM/adFlipAngleDegree">
-                <xsl:if test=". &gt; 0">
-                        <flipAngle_deg>
-                            <xsl:value-of select="." />
-                        </flipAngle_deg>
-                    </xsl:if>
-                </xsl:for-each>
-                <xsl:if test="siemens/MEAS/ucSequenceType">
-                    <sequence_type>
-                        <xsl:choose>
-                            <xsl:when test="siemens/MEAS/ucSequenceType = 1">Flash</xsl:when>
-                            <xsl:when test="siemens/MEAS/ucSequenceType = 2">SSFP</xsl:when>
-                            <xsl:when test="siemens/MEAS/ucSequenceType = 4">EPI</xsl:when>
-                            <xsl:when test="siemens/MEAS/ucSequenceType = 8">TurboSpinEcho</xsl:when>
-                            <xsl:when test="siemens/MEAS/ucSequenceType = 16">ChemicalShiftImaging</xsl:when>
-                            <xsl:when test="siemens/MEAS/ucSequenceType = 32">FID</xsl:when>
-                            <xsl:otherwise>Unknown</xsl:otherwise>
-                        </xsl:choose>
-                    </sequence_type>
-                </xsl:if>
-                <xsl:if test="siemens/YAPS/lEchoSpacing">
-                    <echo_spacing>
-                        <xsl:value-of select="siemens/YAPS/lEchoSpacing div 1000.0" />
-                    </echo_spacing>
-                </xsl:if>
-            </sequenceParameters>
-
-            <userParameters>
-                <xsl:if test="siemens/MEAS/sAngio/sFlowArray/lSize">
-                    <userParameterLong>
-                        <name>VENC_0</name>
-                        <value>
-                            <xsl:value-of select="siemens/MEAS/sAngio/sFlowArray/asElm/s0/nVelocity" />
-                        </value>
-                    </userParameterLong>
-                </xsl:if>
-
-                <xsl:if test="not(siemens/MEAS/sPhysioImaging/lSignal1 = 1) and not(siemens/MEAS/sPhysioImaging/lSignal1 = 16) and (siemens/MEAS/sPhysioImaging/lMethod1 = 8)">
-                    <xsl:if test="siemens/MEAS/sFastImaging/lShots > 1">
-                        <xsl:if test="siemens/MEAS/sPhysioImaging/lPhases > 1">
-                            <xsl:if test="siemens/MEAS/sPhysioImaging/lRetroGatedImages > 0">
-                                <userParameterLong>
-                                    <name>RetroGatedImages</name>
-                                    <value>
-                                        <xsl:value-of select="siemens/MEAS/sPhysioImaging/lRetroGatedImages" />
-                                    </value>
-                                </userParameterLong>
-
-                                <userParameterLong>
-                                    <name>RetroGatedSegmentSize</name>
-                                    <value>
-                                        <xsl:choose>
-                                            <xsl:when test="siemens/MEAS/sFastImaging/lSegments">
-                                                <xsl:value-of select="siemens/MEAS/sFastImaging/lSegments"/>
-                                            </xsl:when>
-                                            <xsl:otherwise>0</xsl:otherwise>
-                                        </xsl:choose>
-                                    </value>
-                                </userParameterLong>
-                            </xsl:if>
-                        </xsl:if>
-                    </xsl:if>
-                </xsl:if>
-
-                <xsl:if test="siemens/MEAS/sPat/lRefLinesPE">
-                    <userParameterLong>
-                        <name>EmbeddedRefLinesE1</name>
-                        <value>
-                            <xsl:value-of select="siemens/MEAS/sPat/lRefLinesPE" />
-                        </value>
-                    </userParameterLong>
-                </xsl:if>
-
-                <xsl:if test="siemens/MEAS/sPat/lRefLines3D">
-                    <userParameterLong>
-                        <name>EmbeddedRefLinesE2</name>
-                        <value>
-                            <xsl:value-of select="siemens/MEAS/sPat/lRefLines3D" />
-                        </value>
-                    </userParameterLong>
-                </xsl:if>
-                
-                <userParameterLong>
-                    <name>lReorderingShift</name>    
-                    <value>
-                    <xsl:choose>
-                        <xsl:when test="not(siemens/MEAS/sPat/lReorderingShift3D)">0</xsl:when>
-                        <xsl:otherwise>
-<<<<<<< HEAD
-                        <xsl:value-of select="siemens/MEAS/sKSpace/dSliceOversamplingForDialog"/>
-=======
-                        <xsl:value-of select="siemens/MEAS/sPat/lReorderingShift3D"/>
->>>>>>> f652a68a
-                        </xsl:otherwise>
-                    </xsl:choose>
-                    </value>
-                </userParameterLong>
-                
-                <xsl:if test="siemens/MEAS/lProtonDensMap">
-                    <userParameterLong>
-                        <name>NumOfProtonDensityImages</name>
-                        <value>
-                            <xsl:value-of select="siemens/MEAS/lProtonDensMap" />
-                        </value>
-                    </userParameterLong>
-                </xsl:if>
-
-                <xsl:if test="siemens/YAPS/aflMaxwellCoefficients[1]">
-                  <userParameterDouble>
-                      <name>MaxwellCoefficient_0</name>
-                      <value>
-                          <xsl:value-of select="siemens/YAPS/aflMaxwellCoefficients[1]" />
-                      </value>
-                  </userParameterDouble>
-                </xsl:if>
-
-                <xsl:if test="siemens/YAPS/aflMaxwellCoefficients[3]">
-                  <userParameterDouble>
-                    <name>MaxwellCoefficient_1</name>
-                    <value>
-                        <xsl:value-of select="siemens/YAPS/aflMaxwellCoefficients[2]" />
-                    </value>
-                  </userParameterDouble>
-                </xsl:if>
-
-                <xsl:if test="siemens/YAPS/aflMaxwellCoefficients[3]">
-                  <userParameterDouble>
-                    <name>MaxwellCoefficient_2</name>
-                    <value>
-                        <xsl:value-of select="siemens/YAPS/aflMaxwellCoefficients[3]" />
-                    </value>
-                  </userParameterDouble>
-                </xsl:if>
-
-                <xsl:if test="siemens/YAPS/aflMaxwellCoefficients[4]">
-                  <userParameterDouble>
-                    <name>MaxwellCoefficient_3</name>
-                    <value>
-                        <xsl:value-of select="siemens/YAPS/aflMaxwellCoefficients[4]" />
-                    </value>
-                  </userParameterDouble>
-                </xsl:if>
-
-            </userParameters>
-
-        </ismrmrdHeader>
-    </xsl:template>
-
-</xsl:stylesheet>
+<?xml version="1.0" encoding="ISO-8859-1"?>
+
+<xsl:stylesheet version="1.0"
+    xmlns:xsl="http://www.w3.org/1999/XSL/Transform">
+
+    <xsl:output method="xml" indent="yes"/>
+
+    <xsl:variable name="phaseOversampling">
+        <xsl:choose>
+            <xsl:when test="not(siemens/IRIS/DERIVED/phaseOversampling)">0</xsl:when>
+            <xsl:otherwise>
+                <xsl:value-of select="siemens/IRIS/DERIVED/phaseOversampling"/>
+            </xsl:otherwise>
+        </xsl:choose>
+    </xsl:variable>
+
+    <xsl:variable name="sliceOversampling">
+        <xsl:choose>
+            <xsl:when test="not(siemens/MEAS/sKSpace/dSliceOversamplingForDialog)">0</xsl:when>
+            <xsl:otherwise>
+                <xsl:value-of select="siemens/MEAS/sKSpace/dSliceOversamplingForDialog"/>
+            </xsl:otherwise>
+        </xsl:choose>
+    </xsl:variable>
+
+    <xsl:variable name="partialFourierPhase">
+        <xsl:choose>
+            <xsl:when test="siemens/MEAS/sKSpace/ucPhasePartialFourier = 1">0.5</xsl:when>
+            <xsl:when test="siemens/MEAS/sKSpace/ucPhasePartialFourier = 2">0.75</xsl:when>
+            <xsl:when test="siemens/MEAS/sKSpace/ucPhasePartialFourier = 4">0.875</xsl:when>
+            <xsl:otherwise>1.0</xsl:otherwise>
+        </xsl:choose>
+    </xsl:variable>
+
+    <xsl:variable name="numberOfContrasts">
+        <xsl:value-of select="siemens/MEAS/lContrasts"/>
+    </xsl:variable>
+
+    <xsl:variable name="studyID">
+        <xsl:value-of select="substring(siemens/IRIS/RECOMPOSE/StudyLOID, 6)"/>
+    </xsl:variable>
+
+    <xsl:variable name="patientID">
+        <xsl:value-of select="substring(siemens/IRIS/RECOMPOSE/PatientLOID, 6)"/>
+    </xsl:variable>
+
+    <xsl:variable name="strSeperator">_</xsl:variable>
+
+    <xsl:template match="/">
+        <ismrmrdHeader xsi:schemaLocation="http://www.ismrm.org/ISMRMRD ismrmrd.xsd"
+                xmlns="http://www.ismrm.org/ISMRMRD"
+                xmlns:xsi="http://www.w3.org/2001/XMLSchema-instance"
+                xmlns:xs="http://www.w3.org/2001/XMLSchema">
+
+            <!--
+            <subjectInformation>
+                <patientName>
+                    <xsl:value-of select="siemens/DICOM/tPatientName"/>
+                </patientName>
+                <xsl:if test="siemens/YAPS/flUsedPatientWeight > 0">
+                    <patientWeight_kg>
+                        <xsl:value-of select="siemens/YAPS/flUsedPatientWeight"/>
+                    </patientWeight_kg>
+                </xsl:if>
+                <patientID>
+                    <xsl:value-of select="siemens/IRIS/RECOMPOSE/PatientID"/>
+                </patientID>
+                <patientGender>
+                    <xsl:choose>
+                        <xsl:when test="siemens/DICOM/lPatientSex = 1">F</xsl:when>
+                        <xsl:when test="siemens/DICOM/lPatientSex = 2">M</xsl:when>
+                        <xsl:otherwise>O</xsl:otherwise>
+                    </xsl:choose>
+                </patientGender>
+            </subjectInformation>
+
+            <studyInformation>
+            <studyInstanceUID>
+                    <xsl:value-of select="$studyID" />
+                </studyInstanceUID>
+
+            </studyInformation>
+            -->
+
+            <measurementInformation>
+                <measurementID>
+                    <xsl:value-of select="concat(string(siemens/DICOM/DeviceSerialNumber), $strSeperator, $patientID, $strSeperator, $studyID, $strSeperator, string(siemens/HEADER/MeasUID))"/>
+                </measurementID>
+                <patientPosition>
+                    <xsl:value-of select="siemens/YAPS/tPatientPosition"/>
+                </patientPosition>
+                <protocolName>
+                    <xsl:value-of select="siemens/MEAS/tProtocolName"/>
+                </protocolName>
+
+                <xsl:if test="siemens/YAPS/ReconMeasDependencies/RFMap > 0">
+                    <measurementDependency>
+                        <dependencyType>RFMap</dependencyType>
+                        <measurementID>
+                            <xsl:value-of select="siemens/YAPS/ReconMeasDependencies/RFMap"/>
+                        </measurementID>
+                    </measurementDependency>
+                </xsl:if>
+
+                <xsl:if test="siemens/YAPS/ReconMeasDependencies/SenMap > 0">
+                    <measurementDependency>
+                        <dependencyType>SenMap</dependencyType>
+                        <measurementID>
+                            <xsl:value-of select="siemens/YAPS/ReconMeasDependencies/SenMap"/>
+                        </measurementID>
+                    </measurementDependency>
+                </xsl:if>
+
+                <xsl:if test="siemens/YAPS/ReconMeasDependencies/Noise > 0">
+                    <measurementDependency>
+                        <dependencyType>Noise</dependencyType>
+                        <measurementID>
+                            <xsl:value-of select="siemens/YAPS/ReconMeasDependencies/Noise"/>
+                        </measurementID>
+                    </measurementDependency>
+                </xsl:if>
+
+                <frameOfReferenceUID>
+                    <xsl:value-of select="siemens/YAPS/tFrameOfReference" />
+                </frameOfReferenceUID>
+
+            </measurementInformation>
+
+            <acquisitionSystemInformation>
+                <systemVendor>
+                    <xsl:value-of select="siemens/DICOM/Manufacturer"/>
+                </systemVendor>
+                <systemModel>
+                    <xsl:value-of select="siemens/DICOM/ManufacturersModelName"/>
+                </systemModel>
+                <systemFieldStrength_T>
+                    <xsl:value-of select="siemens/YAPS/flMagneticFieldStrength"/>
+                </systemFieldStrength_T>
+                <relativeReceiverNoiseBandwidth>0.793</relativeReceiverNoiseBandwidth>
+                <receiverChannels>
+                    <xsl:value-of select="siemens/YAPS/iMaxNoOfRxChannels" />
+                </receiverChannels>
+		
+		<!-- Coil Labels -->
+		<xsl:choose>
+                  <!-- VD line with dual density -->
+                  <xsl:when test="siemens/MEAS/asCoilSelectMeas/ADC/lADCChannelConnected">
+                    <xsl:variable name="NumberOfSelectedCoils">
+                        <xsl:value-of select="count(siemens/MEAS/asCoilSelectMeas/Select/lElementSelected[text() = '1'])" />
+                    </xsl:variable>
+                    <xsl:for-each select="siemens/MEAS/asCoilSelectMeas/ADC/lADCChannelConnected[position() >= 1  and not(position() > $NumberOfSelectedCoils)]">
+                      <xsl:sort data-type="number" select="." />
+                      <xsl:variable name="CurADC" select="."/>
+                      <xsl:variable name="CurADCIndex" select="position()" />
+                      <xsl:for-each select="../lADCChannelConnected[position() >= 1  and not(position() > $NumberOfSelectedCoils)]">
+                        <xsl:if test="$CurADC = .">
+                            <xsl:variable name="CurCoil" select="position()"/>
+			    <coilLabel>
+			      <coilNumber><xsl:value-of select="$CurADCIndex -1"/></coilNumber>
+			      <coilName><xsl:value-of select="../../ID/tCoilID[$CurCoil]"/>:<xsl:value-of select="../../Elem/tElement[$CurCoil]"/></coilName>
+			    </coilLabel>
+                        </xsl:if>
+                      </xsl:for-each>
+                    </xsl:for-each>
+                  </xsl:when>
+                  <xsl:otherwise> <!-- This is probably VB -->
+                    <xsl:for-each select="siemens/MEAS/asCoilSelectMeas/ID/tCoilID">
+                      <xsl:variable name="CurCoil" select="position()"/>
+		      <coilLabel>
+			<coilNumber><xsl:value-of select="$CurCoil -1"/></coilNumber>
+			<coilName><xsl:value-of select="."/>:<xsl:value-of select="../../Elem/tElement[$CurCoil]"/></coilName>
+		      </coilLabel>
+                    </xsl:for-each>
+                  </xsl:otherwise>
+                </xsl:choose>
+
+                <institutionName>
+                    <xsl:value-of select="siemens/DICOM/InstitutionName" />
+                </institutionName>
+            </acquisitionSystemInformation>
+
+            <experimentalConditions>
+                <H1resonanceFrequency_Hz>
+                    <xsl:value-of select="siemens/DICOM/lFrequency"/>
+                </H1resonanceFrequency_Hz>
+            </experimentalConditions>
+            <encoding>
+                <trajectory>
+                    <xsl:choose>
+                        <xsl:when test="siemens/MEAS/sKSpace/ucTrajectory = 1">cartesian</xsl:when>
+                        <xsl:when test="siemens/MEAS/sKSpace/ucTrajectory = 2">radial</xsl:when>
+                        <xsl:when test="siemens/MEAS/sKSpace/ucTrajectory = 4">spiral</xsl:when>
+                        <xsl:when test="siemens/MEAS/sKSpace/ucTrajectory = 8">propellor</xsl:when>
+                        <xsl:otherwise>other</xsl:otherwise>
+                    </xsl:choose>
+                </trajectory>
+
+                <xsl:if test="siemens/MEAS/sKSpace/ucTrajectory = 4">
+                    <trajectoryDescription>
+                        <!-- <identifier>HargreavesVDS2000</identifier> -->
+                        <identifier>EhsesSpiral2020</identifier>
+                        <userParameterLong>
+                            <name>interleaves</name>
+                            <value>
+                                <xsl:value-of select="siemens/MEAS/sKSpace/lRadialViews" />
+                            </value>
+                        </userParameterLong>
+                        <userParameterLong>
+                            <!-- <name>fov_coefficients</name>
+                            <value>1</value> -->
+                            <name>spiralType</name>
+                            <value>
+                                <xsl:value-of select="siemens/MEAS/aulServicePara[1]" />
+                            </value>
+                        </userParameterLong>
+                        <userParameterLong>
+                            <name>flipPerFrame</name>
+                            <value>
+                                <xsl:value-of select="siemens/MEAS/aulServicePara[2]" />
+                            </value>
+                        </userParameterLong>
+                        <userParameterLong>
+                            <name>dephRampUp</name>
+                            <value>
+                                <xsl:value-of select="siemens/MEAS/aulServicePara[3]" />
+                            </value>
+                        </userParameterLong>
+                        <userParameterLong>
+                            <name>dephFlatTop</name>
+                            <value>
+                                <xsl:value-of select="siemens/MEAS/aulServicePara[4]" />
+                            </value>
+                        </userParameterLong>
+                        <userParameterLong>
+                            <name>fSpiralOS_reinterpret_cast_to_int32</name>
+                            <value>
+                                <xsl:value-of select="siemens/MEAS/aulServicePara[5]" />
+                            </value>
+                        </userParameterLong>
+                        <!-- <userParameterLong>
+                            <name>SamplingTime_ns</name>
+                            <value>
+                                <xsl:value-of select="siemens/MEAS/sWipMemBlock/alFree[57]" />
+                            </value>
+                        </userParameterLong> -->
+                        <userParameterDouble>
+                            <!-- <name>MaxGradient_G_per_cm</name>
+                            <value>
+                                <xsl:value-of select="siemens/MEAS/sWipMemBlock/adFree[7]" />
+                            </value> -->
+                            <name>MaxGradient_mT_per_m</name>
+                            <value>
+                                <xsl:value-of select="siemens/YAPS/flGradAmplGr" />
+                            </value>
+                        </userParameterDouble>
+                        <userParameterDouble>
+                            <!-- <name>MaxSlewRate_G_per_cm_per_s</name>
+                            <value>
+                                <xsl:value-of select="siemens/MEAS/sWipMemBlock/adFree[8]" />
+                            </value> -->
+                            <name>MaxRiseTime_mT_per_m_per_ms</name>
+                            <value>
+                                <xsl:value-of select="siemens/YAPS/flGradAmplGp" />
+                            </value>
+                        </userParameterDouble>
+                        <userParameterDouble>
+                            <name>dwellTime_us</name>
+                            <value>
+                                <xsl:value-of select="siemens/MEAS/sRXSPEC/alDwellTime div 1000.0"/>
+                            </value>
+                        </userParameterDouble>
+                        <!-- <userParameterDouble>
+                            <name>FOVCoeff_1_cm</name>
+                            <value>
+                                <xsl:value-of select="siemens/MEAS/sWipMemBlock/adFree[10]" />
+                            </value>
+                        </userParameterDouble>
+                        <userParameterDouble>
+                            <name>krmax_per_cm</name>
+                            <value>
+                                <xsl:value-of select="siemens/MEAS/sWipMemBlock/adFree[9]" />
+                            </value>
+                        </userParameterDouble> -->
+                        <!-- <comment>Using spiral design by Brian Hargreaves (http://mrsrl.stanford.edu/~brian/vdspiral/)</comment> -->
+                        <comment>Using spiral design by Philipp Ehses; based on code by Miki Lustig and Brian Hargreaves</comment>
+                    </trajectoryDescription>
+                </xsl:if>
+
+                <xsl:if test="siemens/YAPS/alRegridRampupTime > 0">
+                    <xsl:if test="siemens/YAPS/alRegridRampdownTime > 0">
+                        <trajectoryDescription>
+                            <identifier>ConventionalEPI</identifier>
+                            <userParameterLong>
+                                <name>etl</name>
+                                <value>
+                                    <xsl:value-of select="siemens/MEAS/sFastImaging/lEPIFactor"/>
+                                </value>
+                            </userParameterLong>
+                            <userParameterLong>
+                                <name>numberOfNavigators</name>
+                                <value>3</value>
+                            </userParameterLong>
+                            <userParameterLong>
+                                <name>rampUpTime</name>
+                                <value>
+                                    <xsl:value-of select="siemens/YAPS/alRegridRampupTime"/>
+                                </value>
+                            </userParameterLong>
+                            <userParameterLong>
+                                <name>rampDownTime</name>
+                                <value>
+                                    <xsl:value-of select="siemens/YAPS/alRegridRampdownTime"/>
+                                </value>
+                            </userParameterLong>
+                            <userParameterLong>
+                                <name>flatTopTime</name>
+                                <value>
+                                    <xsl:value-of select="siemens/YAPS/alRegridFlattopTime"/>
+                                </value>
+                            </userParameterLong>
+                            <userParameterLong>
+                                <name>echoSpacing</name>
+                                <value>
+                                    <xsl:value-of select="siemens/YAPS/lEchoSpacing"/>
+                                </value>
+                            </userParameterLong>
+                            <userParameterLong>
+                                <name>acqDelayTime</name>
+                                <value>
+                                    <xsl:value-of select="siemens/YAPS/alRegridDelaySamplesTime"/>
+                                </value>
+                            </userParameterLong>
+                            <userParameterLong>
+                                <name>numSamples</name>
+                                <value>
+                                    <xsl:value-of select="siemens/YAPS/alRegridDestSamples"/>
+                                </value>
+                            </userParameterLong>
+                            <userParameterDouble>
+                                <name>dwellTime</name>
+                                <value>
+                                    <xsl:value-of select="siemens/MEAS/sRXSPEC/alDwellTime div 1000.0"/>
+                                </value>
+                            </userParameterDouble>
+                            <comment>Conventional 2D EPI sequence</comment>
+                        </trajectoryDescription>
+                    </xsl:if>
+                </xsl:if>
+
+                <encodedSpace>
+                    <matrixSize>
+
+                        <xsl:choose>
+                            <xsl:when test="siemens/MEAS/sKSpace/ucTrajectory = 1">
+                                <x>
+                                    <xsl:value-of select="siemens/YAPS/iNoOfFourierColumns"/>
+                                </x>
+                            </xsl:when>
+                            <xsl:otherwise>
+                                <x>
+                                    <xsl:value-of select="siemens/IRIS/DERIVED/imageColumns"/>
+                                </x>
+                            </xsl:otherwise>
+                        </xsl:choose>
+
+                        <xsl:choose>
+                            <xsl:when test="siemens/MEAS/sKSpace/uc2DInterpolation" >
+                                <xsl:choose>
+                                    <xsl:when test="siemens/MEAS/sKSpace/uc2DInterpolation = 1">
+                                        <y>
+                                            <xsl:value-of select="floor(siemens/YAPS/iPEFTLength div 2)"/>
+                                        </y>
+                                    </xsl:when>
+                                    <xsl:otherwise>
+                                        <y>
+                                            <xsl:value-of select="siemens/YAPS/iPEFTLength"/>
+                                        </y>
+                                    </xsl:otherwise>
+                                </xsl:choose>
+                            </xsl:when>
+                            <xsl:otherwise>
+                                <y>
+                                    <xsl:value-of select="siemens/YAPS/iPEFTLength"/>
+                                </y>
+                            </xsl:otherwise>
+                        </xsl:choose>
+
+                        <xsl:choose>
+                            <xsl:when test="not(siemens/YAPS/iNoOfFourierPartitions) or (siemens/YAPS/i3DFTLength = 1)">
+                                <z>1</z>
+                            </xsl:when>
+                            <xsl:otherwise>
+                                <z>
+                                    <xsl:value-of select="siemens/YAPS/i3DFTLength"/>
+                                </z>
+                            </xsl:otherwise>
+                        </xsl:choose>
+                    </matrixSize>
+
+                    <fieldOfView_mm>
+                        <xsl:choose>
+                            <xsl:when test="siemens/MEAS/sKSpace/ucTrajectory = 1">
+                                <x>
+                                    <xsl:value-of select="siemens/MEAS/sSliceArray/asSlice/s0/dReadoutFOV * siemens/YAPS/flReadoutOSFactor"/>
+                                </x>
+                            </xsl:when>
+                            <xsl:otherwise>
+                                <x>
+                                    <xsl:value-of select="siemens/MEAS/sSliceArray/asSlice/s0/dReadoutFOV"/>
+                                </x>
+                            </xsl:otherwise>
+                        </xsl:choose>
+                        <y>
+                            <xsl:value-of select="siemens/MEAS/sSliceArray/asSlice/s0/dPhaseFOV * (1+$phaseOversampling)"/>
+                        </y>
+                        <z>
+                            <xsl:value-of select="siemens/MEAS/sSliceArray/asSlice/s0/dThickness * (1+$sliceOversampling)"/>
+                        </z>
+                    </fieldOfView_mm>
+                </encodedSpace>
+                <reconSpace>
+                    <matrixSize>
+                        <x>
+                            <xsl:value-of select="siemens/IRIS/DERIVED/imageColumns"/>
+                        </x>
+                        <y>
+                            <xsl:value-of select="siemens/IRIS/DERIVED/imageLines"/>
+                        </y>
+                        <xsl:choose>
+                            <xsl:when test="siemens/YAPS/i3DFTLength = 1">
+                                <z>1</z>
+                            </xsl:when>
+                            <xsl:otherwise>
+                                <z>
+                                    <xsl:value-of select="siemens/MEAS/sKSpace/lImagesPerSlab"/>
+                                </z>
+                            </xsl:otherwise>
+                        </xsl:choose>
+                    </matrixSize>
+                    <fieldOfView_mm>
+                        <x>
+                            <xsl:value-of select="siemens/MEAS/sSliceArray/asSlice/s0/dReadoutFOV"/>
+                        </x>
+                        <y>
+                            <xsl:value-of select="siemens/MEAS/sSliceArray/asSlice/s0/dPhaseFOV"/>
+                        </y>
+                        <z>
+                            <xsl:value-of select="siemens/MEAS/sSliceArray/asSlice/s0/dThickness"/>
+                        </z>
+                    </fieldOfView_mm>
+                </reconSpace>
+                <encodingLimits>
+                    <kspace_encoding_step_1>
+                        <minimum>0</minimum>
+                        <maximum>
+                            <xsl:value-of select="siemens/YAPS/iNoOfFourierLines - 1"/>
+                        </maximum>
+                        <center>
+                            <xsl:value-of select="floor(siemens/MEAS/sKSpace/lPhaseEncodingLines div 2)"/>
+                        </center>
+                    </kspace_encoding_step_1>
+                    <kspace_encoding_step_2>
+                        <minimum>0</minimum>
+                        <xsl:choose>
+                            <xsl:when test="not(siemens/YAPS/iNoOfFourierPartitions) or (siemens/YAPS/i3DFTLength = 1)">
+                                <maximum>0</maximum>
+                                <center>0</center>
+                            </xsl:when>
+                            <xsl:otherwise>
+                                <maximum>
+                                    <xsl:value-of select="siemens/YAPS/iNoOfFourierPartitions - 1"/>
+                                </maximum>
+                                <xsl:choose>
+                                    <xsl:when test="siemens/MEAS/sKSpace/ucTrajectory = 1">
+                                        <xsl:choose>
+                                            <xsl:when test="siemens/MEAS/sPat/lAccelFact3D">
+                                                <xsl:choose>
+                                                    <xsl:when test="not(siemens/MEAS/sPat/lAccelFact3D) > 1">
+                                                        <center>
+                                                            <xsl:value-of select="floor(siemens/MEAS/sKSpace/lPartitions div 2) - (siemens/YAPS/lPartitions - siemens/YAPS/iNoOfFourierPartitions)"/>
+                                                        </center>
+                                                    </xsl:when>
+                                                    <xsl:otherwise>
+                                                        <xsl:choose>
+                                                            <xsl:when test="(siemens/MEAS/sKSpace/lPartitions - siemens/YAPS/iNoOfFourierPartitions) > siemens/MEAS/sPat/lAccelFact3D">
+                                                                <center>
+                                                                    <xsl:value-of select="floor(siemens/MEAS/sKSpace/lPartitions div 2) - (siemens/MEAS/sKSpace/lPartitions - siemens/YAPS/iNoOfFourierPartitions)"/>
+                                                                </center>
+                                                            </xsl:when>
+                                                            <xsl:otherwise>
+                                                                <center>
+                                                                    <xsl:value-of select="floor(siemens/MEAS/sKSpace/lPartitions div 2)"/>
+                                                                </center>
+                                                            </xsl:otherwise>
+                                                        </xsl:choose>
+                                                    </xsl:otherwise>
+                                                </xsl:choose>
+                                            </xsl:when>
+                                            <xsl:otherwise>
+                                                <center>
+                                                    <xsl:value-of select="floor(siemens/MEAS/sKSpace/lPartitions div 2) - (siemens/MEAS/sKSpace/lPartitions - siemens/YAPS/iNoOfFourierPartitions)"/>
+                                                </center>
+                                            </xsl:otherwise>
+                                        </xsl:choose>
+                                    </xsl:when>
+                                    <xsl:otherwise>
+                                        <center>0</center>
+                                    </xsl:otherwise>
+                                </xsl:choose>
+                            </xsl:otherwise>
+                        </xsl:choose>
+                    </kspace_encoding_step_2>
+                    <slice>
+                        <minimum>0</minimum>
+                        <maximum>
+                            <xsl:value-of select="siemens/MEAS/sSliceArray/lSize - 1"/>
+                        </maximum>
+                        <center>0</center>
+                    </slice>
+                    <set>
+                        <minimum>0</minimum>
+                        <maximum>
+                            <xsl:choose>
+                                <xsl:when test="siemens/YAPS/iNSet">
+                                    <xsl:value-of select="siemens/YAPS/iNSet - 1"/>
+                                </xsl:when>
+                                <xsl:otherwise>0</xsl:otherwise>
+                            </xsl:choose>
+                        </maximum>
+                        <center>0</center>
+                    </set>
+                    <phase>
+                        <minimum>0</minimum>
+                        <maximum>
+                            <xsl:choose>
+                                <xsl:when test="siemens/MEAS/sPhysioImaging/lPhases">
+                                    <xsl:value-of select="siemens/MEAS/sPhysioImaging/lPhases - 1"/>
+                                </xsl:when>
+                                <xsl:otherwise>0</xsl:otherwise>
+                            </xsl:choose>
+                        </maximum>
+                        <center>0</center>
+                    </phase>
+                    <repetition>
+                        <minimum>0</minimum>
+                        <maximum>
+                            <xsl:choose>
+                                <xsl:when test="siemens/MEAS/lRepetitions">
+                                    <xsl:value-of select="siemens/MEAS/lRepetitions"/>
+                                </xsl:when>
+                                <xsl:otherwise>0</xsl:otherwise>
+                            </xsl:choose>
+                        </maximum>
+                        <center>0</center>
+                    </repetition>
+                    <segment>
+                        <minimum>0</minimum>
+                        <maximum>
+                            <xsl:choose>
+                                <xsl:when test="siemens/MEAS/sFastImaging/ucSegmentationMode" >
+                                    <xsl:choose>
+                                        <xsl:when test="siemens/MEAS/sFastImaging/ucSegmentationMode = 2">
+                                            <xsl:choose>
+                                                <xsl:when test="siemens/MEAS/sFastImaging/lShots">
+                                                    <xsl:value-of select="siemens/MEAS/sFastImaging/lShots - 1"/>
+                                                </xsl:when>
+                                                <xsl:otherwise>0</xsl:otherwise>
+                                            </xsl:choose>
+                                        </xsl:when>
+                                        <xsl:when test="siemens/MEAS/sFastImaging/ucSegmentationMode = 1">
+                                            <xsl:choose>
+                                                <xsl:when test="siemens/MEAS/sFastImaging/lSegments &gt; 1">
+                                                    <xsl:value-of select="ceiling((siemens/YAPS/iNoOfFourierPartitions * siemens/YAPS/iNoOfFourierLines) div siemens/MEAS/sFastImaging/lSegments)"/>
+                                                </xsl:when>
+                                                <xsl:otherwise>0</xsl:otherwise>
+                                            </xsl:choose>
+                                        </xsl:when>
+                                        <xsl:otherwise>0</xsl:otherwise>
+                                    </xsl:choose>
+                                </xsl:when>
+                                <xsl:otherwise>0</xsl:otherwise>
+                            </xsl:choose>
+                        </maximum>
+                        <center>0</center>
+                    </segment>
+                    <contrast>
+                        <minimum>0</minimum>
+                        <maximum>
+                            <xsl:choose>
+                                <xsl:when test="siemens/MEAS/lContrasts">
+                                    <xsl:value-of select="siemens/MEAS/lContrasts - 1"/>
+                                </xsl:when>
+                                <xsl:otherwise>0</xsl:otherwise>
+                            </xsl:choose>
+                        </maximum>
+                        <center>0</center>
+                    </contrast>
+                    <average>
+                        <minimum>0</minimum>
+                        <maximum>
+                            <xsl:choose>
+                                <xsl:when test="siemens/MEAS/lAverages">
+                                    <xsl:value-of select="siemens/MEAS/lAverages - 1"/>
+                                </xsl:when>
+                                <xsl:otherwise>0</xsl:otherwise>
+                            </xsl:choose>
+                        </maximum>
+                        <center>0</center>
+                    </average>
+                </encodingLimits>
+        <parallelImaging>
+          <accelerationFactor>
+                    <kspace_encoding_step_1>
+              <xsl:choose>
+            <xsl:when test="not(siemens/MEAS/sPat/lAccelFactPE)">1</xsl:when>
+            <xsl:otherwise>
+              <xsl:value-of select="(siemens/MEAS/sPat/lAccelFactPE)"/>
+            </xsl:otherwise>
+              </xsl:choose>
+                    </kspace_encoding_step_1>
+                    <kspace_encoding_step_2>
+              <xsl:choose>
+            <xsl:when test="not(siemens/MEAS/sPat/lAccelFact3D)">1</xsl:when>
+            <xsl:otherwise>
+              <xsl:value-of select="(siemens/MEAS/sPat/lAccelFact3D)"/>
+            </xsl:otherwise>
+              </xsl:choose>
+                    </kspace_encoding_step_2>
+          </accelerationFactor>
+          <calibrationMode>
+                    <xsl:choose>
+              <xsl:when test="siemens/MEAS/sPat/ucRefScanMode = 1">other</xsl:when>
+              <xsl:when test="siemens/MEAS/sPat/ucRefScanMode = 2">embedded</xsl:when>
+              <xsl:when test="siemens/MEAS/sPat/ucRefScanMode = 4">separate</xsl:when>
+              <xsl:when test="siemens/MEAS/sPat/ucRefScanMode = 8">separate</xsl:when>
+              <xsl:when test="siemens/MEAS/sPat/ucRefScanMode = 16">interleaved</xsl:when>
+              <xsl:when test="siemens/MEAS/sPat/ucRefScanMode = 32">interleaved</xsl:when>
+              <xsl:when test="siemens/MEAS/sPat/ucRefScanMode = 64">interleaved</xsl:when>
+              <xsl:otherwise>other</xsl:otherwise>
+                    </xsl:choose>
+          </calibrationMode>
+          <xsl:if test="(siemens/MEAS/sPat/ucRefScanMode = 1) or (siemens/MEAS/sPat/ucRefScanMode = 16) or (siemens/MEAS/sPat/ucRefScanMode = 32) or (siemens/MEAS/sPat/ucRefScanMode = 64)">
+                    <interleavingDimension>
+              <xsl:choose>
+            <xsl:when test="siemens/MEAS/sPat/ucRefScanMode = 16">average</xsl:when>
+            <xsl:when test="siemens/MEAS/sPat/ucRefScanMode = 32">repetition</xsl:when>
+            <xsl:when test="siemens/MEAS/sPat/ucRefScanMode = 64">phase</xsl:when>
+            <xsl:otherwise>other</xsl:otherwise>
+              </xsl:choose>
+                    </interleavingDimension>
+          </xsl:if>
+        </parallelImaging>
+            </encoding>
+
+            <sequenceParameters>
+                <xsl:for-each select="siemens/MEAS/alTR">
+                     <xsl:if test="position() = 1">
+                            <TR>
+                                <xsl:value-of select=". div 1000.0" />
+                            </TR>
+                    </xsl:if>
+                    <xsl:if test="(position() &gt; 1) and (. &gt; 0)">
+                        <TR>
+                            <xsl:value-of select=". div 1000.0" />
+                        </TR>
+                    </xsl:if>
+                </xsl:for-each>
+                <xsl:for-each select="siemens/MEAS/alTE">
+                     <xsl:if test="position() = 1">
+                            <TE>
+                                <xsl:value-of select=". div 1000.0" />
+                            </TE>
+                    </xsl:if>
+                    <xsl:if test="(position() &gt; 1) and (. &gt; 0)">
+                        <xsl:if test="position() &lt; ($numberOfContrasts + 1)">
+                            <TE>
+                                <xsl:value-of select=". div 1000.0" />
+                            </TE>
+                        </xsl:if>
+                    </xsl:if>
+                </xsl:for-each>
+                <xsl:for-each select="siemens/MEAS/alTI">
+                    <xsl:if test=". &gt; 0">
+                        <TI>
+                            <xsl:value-of select=". div 1000.0" />
+                        </TI>
+                    </xsl:if>
+                </xsl:for-each> 
+                <xsl:for-each select="siemens/DICOM/adFlipAngleDegree">
+                <xsl:if test=". &gt; 0">
+                        <flipAngle_deg>
+                            <xsl:value-of select="." />
+                        </flipAngle_deg>
+                    </xsl:if>
+                </xsl:for-each>
+                <xsl:if test="siemens/MEAS/ucSequenceType">
+                    <sequence_type>
+                        <xsl:choose>
+                            <xsl:when test="siemens/MEAS/ucSequenceType = 1">Flash</xsl:when>
+                            <xsl:when test="siemens/MEAS/ucSequenceType = 2">SSFP</xsl:when>
+                            <xsl:when test="siemens/MEAS/ucSequenceType = 4">EPI</xsl:when>
+                            <xsl:when test="siemens/MEAS/ucSequenceType = 8">TurboSpinEcho</xsl:when>
+                            <xsl:when test="siemens/MEAS/ucSequenceType = 16">ChemicalShiftImaging</xsl:when>
+                            <xsl:when test="siemens/MEAS/ucSequenceType = 32">FID</xsl:when>
+                            <xsl:otherwise>Unknown</xsl:otherwise>
+                        </xsl:choose>
+                    </sequence_type>
+                </xsl:if>
+                <xsl:if test="siemens/YAPS/lEchoSpacing">
+                    <echo_spacing>
+                        <xsl:value-of select="siemens/YAPS/lEchoSpacing div 1000.0" />
+                    </echo_spacing>
+                </xsl:if>
+            </sequenceParameters>
+
+            <userParameters>
+                <xsl:if test="siemens/MEAS/sAngio/sFlowArray/lSize">
+                    <userParameterLong>
+                        <name>VENC_0</name>
+                        <value>
+                            <xsl:value-of select="siemens/MEAS/sAngio/sFlowArray/asElm/s0/nVelocity" />
+                        </value>
+                    </userParameterLong>
+                </xsl:if>
+
+                <xsl:if test="not(siemens/MEAS/sPhysioImaging/lSignal1 = 1) and not(siemens/MEAS/sPhysioImaging/lSignal1 = 16) and (siemens/MEAS/sPhysioImaging/lMethod1 = 8)">
+                    <xsl:if test="siemens/MEAS/sFastImaging/lShots > 1">
+                        <xsl:if test="siemens/MEAS/sPhysioImaging/lPhases > 1">
+                            <xsl:if test="siemens/MEAS/sPhysioImaging/lRetroGatedImages > 0">
+                                <userParameterLong>
+                                    <name>RetroGatedImages</name>
+                                    <value>
+                                        <xsl:value-of select="siemens/MEAS/sPhysioImaging/lRetroGatedImages" />
+                                    </value>
+                                </userParameterLong>
+
+                                <userParameterLong>
+                                    <name>RetroGatedSegmentSize</name>
+                                    <value>
+                                        <xsl:choose>
+                                            <xsl:when test="siemens/MEAS/sFastImaging/lSegments">
+                                                <xsl:value-of select="siemens/MEAS/sFastImaging/lSegments"/>
+                                            </xsl:when>
+                                            <xsl:otherwise>0</xsl:otherwise>
+                                        </xsl:choose>
+                                    </value>
+                                </userParameterLong>
+                            </xsl:if>
+                        </xsl:if>
+                    </xsl:if>
+                </xsl:if>
+
+                <xsl:if test="siemens/MEAS/sPat/lRefLinesPE">
+                    <userParameterLong>
+                        <name>EmbeddedRefLinesE1</name>
+                        <value>
+                            <xsl:value-of select="siemens/MEAS/sPat/lRefLinesPE" />
+                        </value>
+                    </userParameterLong>
+                </xsl:if>
+
+                <xsl:if test="siemens/MEAS/sPat/lRefLines3D">
+                    <userParameterLong>
+                        <name>EmbeddedRefLinesE2</name>
+                        <value>
+                            <xsl:value-of select="siemens/MEAS/sPat/lRefLines3D" />
+                        </value>
+                    </userParameterLong>
+                </xsl:if>
+                
+                <userParameterLong>
+                    <name>lReorderingShift</name>    
+                    <value>
+                    <xsl:choose>
+                        <xsl:when test="not(siemens/MEAS/sPat/lReorderingShift3D)">0</xsl:when>
+                        <xsl:otherwise>
+                        <xsl:value-of select="siemens/MEAS/sPat/lReorderingShift3D"/>
+                        </xsl:otherwise>
+                    </xsl:choose>
+                    </value>
+                </userParameterLong>
+                
+                <xsl:if test="siemens/MEAS/lProtonDensMap">
+                    <userParameterLong>
+                        <name>NumOfProtonDensityImages</name>
+                        <value>
+                            <xsl:value-of select="siemens/MEAS/lProtonDensMap" />
+                        </value>
+                    </userParameterLong>
+                </xsl:if>
+
+                <xsl:if test="siemens/YAPS/aflMaxwellCoefficients[1]">
+                  <userParameterDouble>
+                      <name>MaxwellCoefficient_0</name>
+                      <value>
+                          <xsl:value-of select="siemens/YAPS/aflMaxwellCoefficients[1]" />
+                      </value>
+                  </userParameterDouble>
+                </xsl:if>
+
+                <xsl:if test="siemens/YAPS/aflMaxwellCoefficients[3]">
+                  <userParameterDouble>
+                    <name>MaxwellCoefficient_1</name>
+                    <value>
+                        <xsl:value-of select="siemens/YAPS/aflMaxwellCoefficients[2]" />
+                    </value>
+                  </userParameterDouble>
+                </xsl:if>
+
+                <xsl:if test="siemens/YAPS/aflMaxwellCoefficients[3]">
+                  <userParameterDouble>
+                    <name>MaxwellCoefficient_2</name>
+                    <value>
+                        <xsl:value-of select="siemens/YAPS/aflMaxwellCoefficients[3]" />
+                    </value>
+                  </userParameterDouble>
+                </xsl:if>
+
+                <xsl:if test="siemens/YAPS/aflMaxwellCoefficients[4]">
+                  <userParameterDouble>
+                    <name>MaxwellCoefficient_3</name>
+                    <value>
+                        <xsl:value-of select="siemens/YAPS/aflMaxwellCoefficients[4]" />
+                    </value>
+                  </userParameterDouble>
+                </xsl:if>
+
+            </userParameters>
+
+        </ismrmrdHeader>
+    </xsl:template>
+
+</xsl:stylesheet>