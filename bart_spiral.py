--- conflicted
+++ resolved
@@ -707,10 +707,7 @@
     partition_ft_first = (sensmaps is None or (nz>1 and not afz>1 and not (afy>1 and caipi_delta!=0)))
     force_pics = True
 
-<<<<<<< HEAD
-=======
-
->>>>>>> f652a68a
+
     if partition_ft_first:
         # sort data into partitions
         ctrj = list()
@@ -738,11 +735,7 @@
                 if force_pics:
                     tmp = cfftn(tmp, [0, 1]) # back to k-space
                     sensmap = process_acs(tmp, metadata)
-<<<<<<< HEAD
-                    data[:,:,p] = bart(1, 'pics -e -l1 -r 0.001 -i 25 -t', ctrj[p], cdata[p], sensmap)
-=======
                     data[:,:,p] = abs(bart(1, 'pics -e -l1 -r 0.001 -i 25 -t', ctrj[p], cdata[p], sensmap))
->>>>>>> f652a68a
                 else:
                     data[:,:,p] = np.sqrt(np.sum(np.abs(tmp)**2, axis=-1))[:,:,0]        
             else:
