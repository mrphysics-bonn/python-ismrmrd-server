--- conflicted
+++ resolved
@@ -1,8 +1,4 @@
-<<<<<<< HEAD
 #!/usr/bin/env python3
-=======
-#!/usr/bin python3
->>>>>>> fe23bd62
 
 # from server import Server
 
@@ -15,10 +11,6 @@
 import ismrmrd
 import multiprocessing
 from connection import Connection
-<<<<<<< HEAD
-
-=======
->>>>>>> fe23bd62
 import time
 import os
 
@@ -31,10 +23,6 @@
     'send_waveforms': False
 }
 
-<<<<<<< HEAD
-# Wait for incoming data and cleanup
-def connection_receive_loop(sock, outfile, outgroup):
-=======
 def connection_receive_loop(sock, outfile, outgroup, verbose, logfile, recvAcqs, recvImages, recvWaveforms):
     """Start a Connection instance to receive data, generally run in a separate thread"""
 
@@ -49,7 +37,6 @@
     else:
         logging.basicConfig(format='%(asctime)s - %(message)s', level=verbosity)
 
->>>>>>> fe23bd62
     incoming_connection = Connection(sock, True, outfile, "", outgroup)
 
     try:
@@ -62,11 +49,7 @@
         except:
             pass
         sock.close()
-<<<<<<< HEAD
-        logging.info("Socket closed")
-=======
         logging.debug("Socket closed (reader)")
->>>>>>> fe23bd62
 
         # Dataset may not be closed properly if a close message is not received
         try:
@@ -74,13 +57,10 @@
         except:
             pass
 
-<<<<<<< HEAD
-=======
     recvAcqs.value      = incoming_connection.recvAcqs
     recvImages.value    = incoming_connection.recvImages
     recvWaveforms.value = incoming_connection.recvWaveforms
 
->>>>>>> fe23bd62
 def main(args):
     # ----- Load and validate file ---------------------------------------------
     if (args.config_local):
@@ -161,14 +141,10 @@
     sock = socket.socket(socket.AF_INET, socket.SOCK_STREAM)
     sock.connect((args.address, args.port))
 
-<<<<<<< HEAD
-    process = multiprocessing.Process(target=connection_receive_loop, args=[sock, args.outfile, args.out_group])
-=======
     recvAcqs      = multiprocessing.Value('i', 0)
     recvImages    = multiprocessing.Value('i', 0)
     recvWaveforms = multiprocessing.Value('i', 0)
     process = multiprocessing.Process(target=connection_receive_loop, args=(sock, args.outfile, args.out_group, args.verbose, args.logfile, recvAcqs, recvImages, recvWaveforms))
->>>>>>> fe23bd62
     process.daemon = True
     process.start()
 
@@ -254,25 +230,19 @@
     logging.debug("Waiting for threads to finish")
     process.join()
 
-<<<<<<< HEAD
-=======
     sock.close()
     logging.info("Socket closed (writer)")
 
->>>>>>> fe23bd62
     # Save a copy of the MRD XML header now that the connection thread is finished with the file
     logging.debug("Writing MRD metadata to file")
     dset = ismrmrd.Dataset(args.outfile, args.out_group)
     dset.write_xml_header(bytes(xml_header, 'utf-8'))
     dset.close()
 
-<<<<<<< HEAD
-=======
     logging.info("---------------------- Summary ----------------------")
     logging.info("Sent %4d acquisitions  |  Received %4d acquisitions", connection.sentAcqs,      recvWaveforms.value)
     logging.info("Sent %4d images        |  Received %4d images",       connection.sentImages,    recvImages.value)
     logging.info("Sent %4d waveforms     |  Received %4d waveforms",    connection.sentWaveforms, recvWaveforms.value)
->>>>>>> fe23bd62
     logging.info("Session complete")
 
     return
